--- conflicted
+++ resolved
@@ -26,11 +26,8 @@
     'UNICODE_EMOJI_ENGLISH', 'UNICODE_EMOJI_SPANISH', 'UNICODE_EMOJI_PORTUGUESE', 'UNICODE_EMOJI_ITALIAN',
     'EMOJI_ALIAS_UNICODE_ENGLISH', 'UNICODE_EMOJI_ALIAS_ENGLISH',
 ]
-<<<<<<< HEAD
+
 __version__ = '1.1.0'
-=======
-__version__ = '1.0.0'
->>>>>>> 93d5c43c
 __author__ = 'Taehoon Kim and Kevin Wurster'
 __email__ = 'carpedm20@gmail.com'
 # and wursterk@gmail.com
