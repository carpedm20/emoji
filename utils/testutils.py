--- conflicted
+++ resolved
@@ -2,17 +2,13 @@
 import sys
 import unicodedata
 
-import emoji.unicode_codes
-
-<<<<<<< HEAD
-from typing_extensions import Literal
 import pytest
-=======
 if sys.version_info < (3, 9):
     from typing_extensions import Literal
 else:
     from typing import Literal
->>>>>>> e4cab883
+
+import emoji.unicode_codes
 
 _NormalizationForm = Literal['NFC', 'NFD', 'NFKC', 'NFKD']
 
